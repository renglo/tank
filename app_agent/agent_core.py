--- conflicted
+++ resolved
@@ -1343,12 +1343,7 @@
             if not response['success']:
                 return {'success':False,'action':action,'input':params,'output':response}
 
-<<<<<<< HEAD
             clean_output = response['output']['output']['output'][-1]['output']
-=======
-            clean_output = response['output']['output']['output'][0]['output']
-
->>>>>>> 8cd2f231
             clean_output_str = json.dumps(clean_output)
         
             
@@ -1361,11 +1356,8 @@
                     "tool_calls":False
                 }
             
-<<<<<<< HEAD
-=======
             if 'display_directly' in clean_output:
                 tool_out['display_directly'] = True
->>>>>>> 8cd2f231
             
             print(f'flag2')
             
